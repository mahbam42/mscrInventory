"""
_handle_extras.py
-----------------
Context-aware modifier logic for Square imports.

Goals:
• Contain all "smart" expansion and replacement rules.
• Operate only within the current recipe context (no global scans).
• Log clear, human-readable dry-run actions.
"""

from decimal import Decimal
from typing import Dict, List, Optional, Iterable, Tuple
from mscrInventory.models import Ingredient, RecipeModifier, RecipeItem, ModifierBehavior, Product
import logging

logger = logging.getLogger(__name__)

# ---------------------------------------------------------------------------
# Utility helpers
# ---------------------------------------------------------------------------

def _normalize_token(token: str) -> str:
    """Lowercase and strip punctuation for fuzzy comparisons."""
    return token.strip().lower().replace("’", "'").replace("–", "-")


def normalize_modifier(raw: str) -> str:
    """Normalize a raw Square modifier string for matching."""
    if not raw:
        return ""
    token = raw.strip().lower()
    token = token.replace("½", "half").replace("1/2", "half")
    token = token.replace("-", " ").replace("_", " ")
    token = token.replace("’", "'").replace("–", "-")
    while "  " in token:
        token = token.replace("  ", " ")
    return token


def _select_targets(recipe_map: Dict[str, Dict],
                    current_context: Optional[List[str]] = None,
                    by_type: Optional[Iterable[str]] = None,
                    by_name: Optional[Iterable[str]] = None) -> List[str]:
    """Restrict matches to ingredients within the current recipe context."""
    if current_context:
        recipe_map = {k: v for k, v in recipe_map.items() if k in current_context}
    by_type = {t.upper() for t in (by_type or [])}
    by_name = {_normalize_token(n) for n in (by_name or [])}
    matches = []
    for ing_name, meta in recipe_map.items():
        ing_type = (meta.get("type") or "").upper()
        if (by_type and ing_type in by_type) or (_normalize_token(ing_name) in by_name):
            matches.append(ing_name)
    return matches


def _lookup_modifier_or_recipe(name: str) -> Optional[object]:
    """Try to resolve a name to a RecipeModifier or Product/RecipeItem."""
    if not name:
        return None
    name_norm = _normalize_token(name)
    candidates = [name, name_norm]
    for token in candidates:
        mod = RecipeModifier.objects.filter(name__iexact=token).first()
        if mod:
            return mod
        mod = RecipeModifier.objects.filter(name__icontains=token).first()
        if mod:
            return mod
<<<<<<< HEAD
=======
    # might not need 
    recipe_item = RecipeItem.objects.filter(
        ingredient__name__icontains=name_norm
    ).select_related("ingredient").first()
    # end block to cut

>>>>>>> edffbaf6
    # 1) Barista's Choice product recipes (named drinks)
    barista_category_filter = {"categories__name__icontains": "barista"}
    product_qs = Product.objects.filter(**barista_category_filter).prefetch_related(
        "recipe_items__ingredient",
        "recipe_items__ingredient__type",
        "categories",
    )

    # Prefer exact-ish matches, then fall back to partials.
    product = product_qs.filter(name__iexact=name).first()
    if not product and name != name_norm:
        product = product_qs.filter(name__iexact=name_norm).first()
    if not product:
        product = product_qs.filter(name__icontains=name).order_by("name").first()
    if not product and name != name_norm:
        product = product_qs.filter(name__icontains=name_norm).order_by("name").first()
    if product:
        return product
<<<<<<< HEAD

    recipe_item = RecipeItem.objects.filter(
        ingredient__name__icontains=name_norm
    ).select_related("ingredient", "product").first()
=======
    # might not need below
>>>>>>> edffbaf6
    if recipe_item:
        return recipe_item
    return None


# -----------------------------------------------------------------------
# Helper: Expand a Barista’s Choice Product recipe into the current context
# -----------------------------------------------------------------------

def _expand_baristas_choice(product: Product,
                            recipe_map: Dict[str, Dict],
                            verbose: bool = False):
    """
    Merge the given Barista's Choice product recipe_items into the current recipe_map.
    - Overrides duplicate ingredient quantities instead of adding.
    - Does not replace the base recipe.
    """
    added: List[str] = []
    overridden: List[Tuple[str, str]] = []
    for item in product.recipe_items.all():
        ing = item.ingredient
        ing_name = ing.name
        ing_type = ing.type.name if getattr(ing, "type", None) else ""
        qty = Decimal(item.quantity or 1)
        existed = ing_name in recipe_map
        recipe_map[ing_name] = {"qty": qty, "type": ing_type}
        if verbose:
            status = "🔁 override" if existed else "➕ add"
            print(f"   {status}: {ing_name} ×{qty} (from {product.name})")
        if existed:
            overridden.append((ing_name, ing_name))
        added.append(ing_name)
    if verbose:
        print(f"🧩 Expanded from Barista's Choice recipe: {product.name}")
    return recipe_map, {
        "added": added,
        "replaced": overridden,
        "behavior": "expand_baristas_choice",
        "source_recipe": product.name,
    }


# ---------------------------------------------------------------------------
# Core logic
# ---------------------------------------------------------------------------

def handle_extras(modifier_name: str,
                  recipe_map: Dict[str, Dict],
                  normalized_modifiers: List[str],
                  recipe_context: Optional[List[str]] = None,
                  verbose: bool = False):
    """
    Expand, scale, or replace ingredients based on modifier rules.
    Returns (result, changelog)
    """
    result = recipe_map.copy()
    name_norm = _normalize_token(modifier_name)

    target = _lookup_modifier_or_recipe(modifier_name)
    if not target:
<<<<<<< HEAD
=======
        # --- Ignore known size/temp tokens ------------------------------------
>>>>>>> edffbaf6
        IGNORED_TOKENS = {"iced", "ice", "hot", "small", "medium", "large", "xl"}
        if name_norm in IGNORED_TOKENS:
            if verbose:
                print(f"🧊 Ignored size/temp token '{modifier_name}'")
            return result, {"added": [], "replaced": [], "behavior": "ignored_variant"}
        if verbose:
            print(f"⚠️  No modifier or recipe found for '{modifier_name}'")
        return result, {"added": [], "replaced": [], "behavior": None}

    # -----------------------------------------------------------------------
    # Case 1: Modifier is actually a recipe (e.g., Cherry Dipped Vanilla)
    # -----------------------------------------------------------------------
    if isinstance(target, RecipeItem):
        if verbose:
            print(f"🧩 '{modifier_name}' recognized as recipe preset → expanding")
        product = target.product  # get parent Product
        for item in product.recipe_items.all():
            result[item.ingredient.name] = {
                "qty": item.quantity,
                "type": item.ingredient.type.name if item.ingredient.type else "",
            }
        return result, {
            "added": [item.ingredient.name for item in product.recipe_items.all()],
            "replaced": [],
            "behavior": "EXPANDS",
        }

    # -----------------------------------------------------------------------
    # Case 1b: Modifier matches a Barista’s Choice product recipe
    # -----------------------------------------------------------------------
    if isinstance(target, Product) and any(
        "barista" in (c.name or "").lower() for c in target.categories.all()
    ):
        if verbose:
            print(f"🧩 Modifier: {modifier_name} recognized as Barista’s Choice recipe")
        return _expand_baristas_choice(target, result, verbose)

    # -----------------------------------------------------------------------
    # Case 2: Modifier is a RecipeModifier
    # -----------------------------------------------------------------------
    if not isinstance(target, RecipeModifier):
        if verbose:
            print(f"⚠️  Skipping '{modifier_name}' (not a valid RecipeModifier)")
        return result, {"added": [], "replaced": [], "behavior": None}

    mod = target
    behavior = getattr(mod, "behavior", ModifierBehavior.ADD)
    quantity_factor = getattr(mod, "quantity_factor", Decimal("1.0"))
    sel = getattr(mod, "target_selector", {}) or {}
    if not isinstance(sel, dict):
        sel = {}
    by_type = sel.get("by_type", [])
    by_name = sel.get("by_name", [])

    matched = _select_targets(result, recipe_context, by_type, by_name)
    replaced_entries = []

    ingredient = getattr(mod, "ingredient", None)
    ingredient_name = getattr(ingredient, "name", mod.name)
    ingredient_type = getattr(getattr(ingredient, "type", None), "name", mod.type)

    if verbose:
        print(f"🧩 Modifier: {modifier_name} ({behavior})")
        print(f"   → Matches in context: {matched or 'none'}")

    # --- ADD ---------------------------------------------------------------
    if behavior == ModifierBehavior.ADD:
        result[ingredient_name] = {
            "qty": getattr(mod, "base_quantity", Decimal("1.0")),
            "type": ingredient_type,
        }
        if verbose:
            print(f"   ➕ Added {ingredient_name} ×{getattr(mod, 'base_quantity', Decimal('1.0'))}")

    # --- REPLACE -----------------------------------------------------------
    elif behavior == ModifierBehavior.REPLACE:
        new_name = ingredient_name
        for m in matched or []:
            if m in result:
                del result[m]
                if verbose:
                    print(f"   🔁 Replaced {m} → {new_name}")
            replaced_entries.append((m, new_name))
        result[new_name] = {
            "qty": getattr(mod, "base_quantity", Decimal("1.0")),
            "type": ingredient_type,
        }

    # --- SCALE -------------------------------------------------------------
    elif behavior == ModifierBehavior.SCALE:
        for m in matched:
            q = result[m]["qty"]
            result[m]["qty"] = (q * quantity_factor).quantize(Decimal("0.01"))
            if verbose:
                print(f"   📏 Scaled {m} ×{quantity_factor} → {result[m]['qty']}")

    # --- EXPANDS_TO (special combos) --------------------------------------
    for sub in mod.expands_to.all():
        sub_ing = getattr(sub, "ingredient", None)
        if not sub_ing:
            continue
        sub_name = sub_ing.name
        sub_type = sub_ing.type.name if getattr(sub_ing, "type", None) else ""
        sub_qty = getattr(sub, "base_quantity", Decimal("1.0"))
        result[sub_name] = {"qty": sub_qty, "type": sub_type}
        if verbose:
            print(f"   🌱 Expanded to include {sub_name}")

    # ✅ Always return consistent shape (result, changelog)
    safe_replaced = [
        e for e in replaced_entries if isinstance(e, (list, tuple)) and len(e) == 2
    ]
    return result, {
        "added": [ingredient_name] if behavior == ModifierBehavior.ADD else [],
        "replaced": safe_replaced,
        "behavior": behavior,
    }<|MERGE_RESOLUTION|>--- conflicted
+++ resolved
@@ -68,15 +68,12 @@
         mod = RecipeModifier.objects.filter(name__icontains=token).first()
         if mod:
             return mod
-<<<<<<< HEAD
-=======
     # might not need 
     recipe_item = RecipeItem.objects.filter(
         ingredient__name__icontains=name_norm
     ).select_related("ingredient").first()
     # end block to cut
 
->>>>>>> edffbaf6
     # 1) Barista's Choice product recipes (named drinks)
     barista_category_filter = {"categories__name__icontains": "barista"}
     product_qs = Product.objects.filter(**barista_category_filter).prefetch_related(
@@ -95,14 +92,7 @@
         product = product_qs.filter(name__icontains=name_norm).order_by("name").first()
     if product:
         return product
-<<<<<<< HEAD
-
-    recipe_item = RecipeItem.objects.filter(
-        ingredient__name__icontains=name_norm
-    ).select_related("ingredient", "product").first()
-=======
     # might not need below
->>>>>>> edffbaf6
     if recipe_item:
         return recipe_item
     return None
@@ -163,10 +153,7 @@
 
     target = _lookup_modifier_or_recipe(modifier_name)
     if not target:
-<<<<<<< HEAD
-=======
         # --- Ignore known size/temp tokens ------------------------------------
->>>>>>> edffbaf6
         IGNORED_TOKENS = {"iced", "ice", "hot", "small", "medium", "large", "xl"}
         if name_norm in IGNORED_TOKENS:
             if verbose:
