--- conflicted
+++ resolved
@@ -143,13 +143,6 @@
             # --- Extract descriptors (size/temp adjectives) ---
             normalized_item = _normalize_name(item_name)
             core_name, descriptors = _extract_descriptors(normalized_item)
-<<<<<<< HEAD
-            descriptor_tokens = list(descriptors)
-            for token in normalized_modifiers:
-                if token and token not in descriptor_tokens:
-                    descriptor_tokens.append(token)
-=======
->>>>>>> 54abf3f5
 
             # Combine modifiers + descriptors (preserve order while de-duping)
             seen = set()
@@ -200,11 +193,7 @@
 
             # --- Log or persist order items ---
             reference_name = product.name if product else item_name
-<<<<<<< HEAD
-            temp_type, size = infer_temp_and_size(reference_name, descriptor_tokens)
-=======
             temp_type, size = infer_temp_and_size(reference_name, descriptors)
->>>>>>> 54abf3f5
 
             if product:
                 unit = (gross_sales / max(qty, 1)) if qty else Decimal("0.00")
@@ -220,39 +209,6 @@
                 self.stats["added"] += 1
 
             # 🧩 Apply extras and modifiers (includes descriptors now)
-<<<<<<< HEAD
-            change_logs: list[dict] = []
-            recipe_map = {}
-            base_recipe_product = product
-
-            if product:
-                is_barista_choice = product.categories.filter(name__icontains="barista").exists()
-                if is_barista_choice:
-                    base_product = _find_barista_base_product(product)
-                    if base_product:
-                        base_recipe_product = base_product
-                        base_map = _build_recipe_map_from_product(base_product)
-                        recipe_map, barista_log = handle_extras(
-                            product.name,
-                            base_map,
-                            normalized_modifiers,
-                            recipe_context=list(base_map.keys()),
-                            verbose=self.dry_run,
-                        )
-                        if not recipe_map:
-                            recipe_map = base_map
-                        if barista_log:
-                            change_logs.append(barista_log)
-                            behavior = barista_log.get("behavior")
-                            if behavior not in (None, "ignored_variant"):
-                                self.stats["modifiers_applied"] += 1
-                    else:
-                        recipe_map = _build_recipe_map_from_product(product)
-                else:
-                    recipe_map = _build_recipe_map_from_product(product)
-
-            current_recipe_map = recipe_map
-=======
             recipe_map = {
                 ri.ingredient.name: {
                     "qty": ri.quantity,
@@ -263,7 +219,6 @@
 
             current_recipe_map = recipe_map
             change_logs: list[dict] = []
->>>>>>> 54abf3f5
             for token in all_modifiers:
                 context_keys = list(current_recipe_map.keys())
                 result, change_log = handle_extras(
