"""
square_importer.py
------------------
Primary importer for Square CSV data.
Handles:
- CSV reading (via run_from_file)
- Row-level parsing and normalization (via _process_row)
- Modifier resolution and expansion (handle_extras)
- Safe dry-run and summary reporting
"""

import csv
from datetime import datetime
from decimal import Decimal, InvalidOperation
from pathlib import Path

from django.db import transaction
from django.db.models.functions import Length
from django.utils import timezone

from mscrInventory.models import (
    Ingredient,
    Product,
    RecipeModifier,
    ProductVariantCache,
    Order,
    OrderItem,
    RoastProfile,
<<<<<<< HEAD
    SquareUnmappedItem,
=======
>>>>>>> f141eafc
    get_or_create_roast_profile,
)
from importers._match_product import _find_best_product_match, _normalize_name, _extract_descriptors
from importers._handle_extras import handle_extras, normalize_modifier
from importers._aggregate_usage import (
    resolve_modifier_tree,
    aggregate_ingredient_usage,
    infer_temp_and_size,
)


def _build_recipe_map_from_product(product: Product | None):
    if not product:
        return {}
    items = product.recipe_items.select_related("ingredient", "ingredient__type").all()
    return {
        ri.ingredient.name: {
            "qty": ri.quantity,
            "type_id": getattr(ri.ingredient.type, "id", None),
            "type_name": ri.ingredient.type.name if ri.ingredient.type else "",
            "type": ri.ingredient.type.name if ri.ingredient.type else "",
        }
        for ri in items
    }


def _find_barista_base_product(product: Product | None) -> Product | None:
    if not product:
        return None

    base_qs = Product.objects.filter(categories__name__iexact="base_item")
    normalized = _normalize_name(product.name)
    tokens = [t for t in normalized.split() if t]

    for start in range(len(tokens)):
        suffix = " ".join(tokens[start:])
        if not suffix:
            continue
        candidate = (
            base_qs.filter(name__icontains=suffix)
            .order_by(Length("name"))
            .first()
        )
        if candidate:
            return candidate

    keywords = [
        "latte",
        "mocha",
        "americano",
        "macchiato",
        "cold brew",
        "coldbrew",
        "nitro",
        "chai",
        "cappuccino",
        "frappe",
        "smoothie",
    ]
    for keyword in keywords:
        if keyword in normalized:
            candidate = (
                base_qs.filter(name__icontains=keyword)
                .order_by(Length("name"))
                .first()
            )
            if candidate:
                return candidate

    return None


def _product_is_drink(product: Product | None) -> bool:
    if not product:
        return False
    category_names = [
        (cat.name or "").lower()
        for cat in product.categories.all()
    ]
    drink_tokens = {
        "barista",
        "coffee",
        "coldbrew",
        "cold brew",
        "espresso",
        "tea",
        "drink",
        "beverage",
        "base",
    }
    for name in category_names:
        for token in drink_tokens:
            if token in name:
                return True
    return False


RETAIL_BAG_NAMES = {"retail bag"}

BAG_SIZE_ALIASES = {
    "3 oz": "3oz",
    "3oz": "3oz",
    "11 oz": "11oz",
    "11oz": "11oz",
    "20 oz": "20oz",
    "20oz": "20oz",
    "5 lb": "5lb",
    "5lb": "5lb",
    "80 oz": "5lb",
    "80oz": "5lb",
}

GRIND_ALIASES = {
    "whole bean": "whole",
    "whole": "whole",
    "drip grind": "drip",
    "drip": "drip",
    "espresso grind": "espresso",
    "espresso": "espresso",
    "coarse grind": "coarse",
    "coarse": "coarse",
    "fine grind": "fine",
    "fine": "fine",
}


def _extract_retail_bag_details(tokens: list[str]) -> tuple[str | None, str | None, str | None]:
    roast_candidates: list[str] = []
    bag_size: str | None = None
    grind: str | None = None

    for raw in tokens:
        token = (raw or "").strip().lower()
        if not token:
            continue

        cleaned = token

        for alias, canonical in BAG_SIZE_ALIASES.items():
            if alias in cleaned:
                if bag_size is None:
                    bag_size = canonical
                cleaned = cleaned.replace(alias, " ")

        for alias, canonical in GRIND_ALIASES.items():
            if alias in token:
                grind = canonical
                cleaned = cleaned.replace(alias, " ")

        cleaned = cleaned.replace("retail bag", " ")
        cleaned = cleaned.replace("bag", " ")
        cleaned = cleaned.replace("coffee", " ")
        cleaned = " ".join(cleaned.split())

        if cleaned:
            roast_candidates.append(cleaned)

    roast_name = None
    if roast_candidates:
        roast_candidates.sort(key=len, reverse=True)
        roast_name = roast_candidates[0]

    return roast_name, bag_size, grind


def _locate_roast_ingredient(roast_name: str | None) -> Ingredient | None:
    if not roast_name:
        return None

    roast_qs = Ingredient.objects.filter(type__name__iexact="roasts")
    candidate = roast_qs.filter(name__iexact=roast_name).first()
    if candidate:
        return candidate

    candidate = roast_qs.filter(name__icontains=roast_name).order_by(Length("name")).first()
    if candidate:
        return candidate

    return Ingredient.objects.filter(name__iexact=roast_name).first()


def _build_recipe_map_from_product(product: Product | None):
    if not product:
        return {}
    items = product.recipe_items.select_related("ingredient", "ingredient__type").all()
    return {
        ri.ingredient.name: {
            "qty": ri.quantity,
            "type_id": getattr(ri.ingredient.type, "id", None),
            "type_name": ri.ingredient.type.name if ri.ingredient.type else "",
            "type": ri.ingredient.type.name if ri.ingredient.type else "",
        }
        for ri in items
    }


def _find_barista_base_product(product: Product | None) -> Product | None:
    if not product:
        return None

    base_qs = Product.objects.filter(categories__name__iexact="base_item")
    normalized = _normalize_name(product.name)
    tokens = [t for t in normalized.split() if t]

    for start in range(len(tokens)):
        suffix = " ".join(tokens[start:])
        if not suffix:
            continue
        candidate = (
            base_qs.filter(name__icontains=suffix)
            .order_by(Length("name"))
            .first()
        )
        if candidate:
            return candidate

    keywords = [
        "latte",
        "mocha",
        "americano",
        "macchiato",
        "cold brew",
        "coldbrew",
        "nitro",
        "chai",
        "cappuccino",
        "frappe",
        "smoothie",
    ]
    for keyword in keywords:
        if keyword in normalized:
            candidate = (
                base_qs.filter(name__icontains=keyword)
                .order_by(Length("name"))
                .first()
            )
            if candidate:
                return candidate

    return None

# ---------------------------------------------------------------------------
# Utility functions
# ---------------------------------------------------------------------------

def parse_money(value) -> Decimal:
    """Convert Square-style currency strings into Decimal."""
    if not value:
        return Decimal("0.00")
    try:
        clean = str(value).replace("$", "").replace(",", "").strip()
        return Decimal(clean)
    except (InvalidOperation, TypeError, ValueError):
        return Decimal("0.00")


# ---------------------------------------------------------------------------
# Base Importer
# ---------------------------------------------------------------------------

class SquareImporter:
    """Handles parsing and importing Square CSV exports."""

    def __init__(self, dry_run: bool = False):
        self.dry_run = dry_run
        self.buffer: list[str] = []
        self.stats = {
            "rows_processed": 0,
            "matched": 0,
            "unmatched": 0,
            "order_items_logged": 0,
            "modifiers_applied": 0,
            "errors": 0,
        }
        self._summary_added = False
        self._summary_cache: list[str] | None = None
        self._last_run_started: datetime | None = None
        self._current_order: Order | None = None
<<<<<<< HEAD
        self._unmapped_seen_keys: set[tuple[str, str]] = set()
=======
>>>>>>> f141eafc

    # ------------------------------------------------------------------
    # 🧩 Single-row processing
    # ------------------------------------------------------------------
    def _process_row(self, row: dict, file_path: Path | None = None):
        """Parse and process a single CSV row."""
        change_logs = []
        try:
            self.stats["rows_processed"] += 1

            item_name = (row.get("Item") or "").strip()
            price_point = (row.get("Price Point Name") or "").strip()
            modifiers_raw = (row.get("Modifiers Applied") or "").strip()
            qty = Decimal(row.get("Qty", "1") or "1")
            gross_sales = Decimal(str(row.get("Gross Sales", "0")).replace("$", "").strip() or "0")

            # --- Collect modifiers (Square-provided or price-point) ---
            modifiers = [m.strip() for m in modifiers_raw.split(",") if m.strip()]

            # Include price_point as a modifier if not already present
            if price_point and price_point.lower() not in [m.lower() for m in modifiers]:
                modifiers.append(price_point.strip())

            # Normalize all modifiers *after* adding price_point
            normalized_modifiers = [normalize_modifier(m) for m in modifiers]

            # --- Extract descriptors (size/temp adjectives) ---
            normalized_item = _normalize_name(item_name)
            core_name, descriptors = _extract_descriptors(normalized_item)
            descriptor_tokens = list(descriptors)
            for token in normalized_modifiers:
                if token and token not in descriptor_tokens:
                    descriptor_tokens.append(token)

            # Combine modifiers + descriptors (preserve order while de-duping)
            seen = set()
            all_modifiers = []
            for token in normalized_modifiers + descriptors:
                if token not in seen:
                    seen.add(token)
                    all_modifiers.append(token)

            # Shows consistent context, even if the match fails or an exception occurs
            self.buffer.append(f"\nRow {self.stats['rows_processed']}:")
            self.buffer.append(f"  🏷 Item: {item_name}")
            self.buffer.append(f"  💲 Price Point: {price_point or '(none)'}")
            self.buffer.append(f"  🔧 Modifiers: {normalized_modifiers or '(none)'}")

            # 🧩 Find best product match (based on core_name only)
            product, reason = _find_best_product_match(
                item_name, price_point, normalized_modifiers, buffer=self.buffer
            )

            if product:
                self.stats["matched"] += 1
                self.buffer.append(f"✅ Matched → {product.name} ({reason})")
            else:
                self.stats["unmatched"] += 1
<<<<<<< HEAD
                self._record_unmapped_item(
                    item_name,
                    price_point,
                    normalized_modifiers,
                    reason,
                )
=======
>>>>>>> f141eafc
                if reason == "variant_unmapped" and price_point:
                    self.buffer.append(
                        f"⚠️ Variant '{price_point}' not mapped for base item '{item_name}'."
                    )
<<<<<<< HEAD
=======
                else:
                    self.buffer.append("⚠️ No product match found; left unmapped.")
>>>>>>> f141eafc

            # --- Create or update the order (daily batch file as order reference) ---
            order_obj = self._current_order
            if self.dry_run:
                display_id = file_path.stem if file_path else "test_row"
                self.buffer.append(
                    f"🧪 Would ensure order square#{display_id} exists"
                )
            elif order_obj is None:
                # Fallback for tests that call _process_row directly without run_from_file
                order_obj, _ = Order.objects.get_or_create(
                    platform="square",
                    order_id=file_path.stem if file_path else "test_row",
                    defaults={
                        "order_date": timezone.now(),
                        "total_amount": Decimal("0.00"),
                    },
                )
                self._current_order = order_obj

            # --- Cache descriptors ---
            if product and descriptors:
                variant_name = " ".join(descriptors).strip().lower()
                if self.dry_run:
                    self.buffer.append(
                        f"🧩 Would cache variant: {variant_name}"
                    )
                else:
                    cache_entry, created = ProductVariantCache.objects.get_or_create(
                        product=product,
                        platform="square",
                        variant_name=variant_name,
                        defaults={"data": {"adjectives": descriptors}},
                    )
                    if not created:
                        cache_entry.usage_count += 1
                        cache_entry.save(update_fields=["usage_count", "last_seen"])
                    self.buffer.append(
                        f"🧩 Cached variant: {variant_name} ({'new' if created else 'updated'})"
                    )

            # --- Log or persist order items ---
            reference_name = product.name if product else item_name
            temp_type, size = infer_temp_and_size(reference_name, descriptor_tokens)

            if product:
                unit = (gross_sales / max(qty, 1)) if qty else Decimal("0.00")
                if not self.dry_run and order_obj is not None:
                    OrderItem.objects.create(
                        order=order_obj,
                        product=product,
                        quantity=int(qty),
                        unit_price=unit,
                        variant_info={
                            "adjectives": descriptors,
                            "modifiers": normalized_modifiers,
                        },
                    )
                    order_obj.total_amount += gross_sales
                    order_obj.save(update_fields=["total_amount"])
                self.stats["order_items_logged"] += 1

            # 🧩 Apply extras and modifiers (includes descriptors now)
            change_logs: list[dict] = []
            recipe_map = {}
            base_recipe_product = product
            product_is_drink = _product_is_drink(product)
            base_product_is_drink = False

            if product:
                is_barista_choice = product.categories.filter(name__icontains="barista").exists()
                if is_barista_choice:
                    base_product = _find_barista_base_product(product)
                    if base_product:
                        base_recipe_product = base_product
                        base_product_is_drink = _product_is_drink(base_product)
                        base_map = _build_recipe_map_from_product(base_product)
                        recipe_map, barista_log = handle_extras(
                            product.name,
                            base_map,
                            normalized_modifiers,
                            recipe_context=list(base_map.keys()),
                            verbose=self.dry_run,
                        )
                        if not recipe_map:
                            recipe_map = base_map
                        if barista_log:
                            change_logs.append(barista_log)
                            behavior = barista_log.get("behavior")
                            if behavior not in (None, "ignored_variant"):
                                self.stats["modifiers_applied"] += 1
                    else:
                        recipe_map = _build_recipe_map_from_product(product)
                        base_product_is_drink = product_is_drink
                else:
                    recipe_map = _build_recipe_map_from_product(product)
                    base_product_is_drink = product_is_drink

            current_recipe_map = recipe_map
            for token in all_modifiers:
                context_keys = list(current_recipe_map.keys())
                result, change_log = handle_extras(
                    token,
                    current_recipe_map,
                    normalized_modifiers,
                    recipe_context=context_keys,
                    verbose=self.dry_run,
                )

                if change_log:
                    change_logs.append(change_log)

                if isinstance(result, dict):
                    current_recipe_map = result
                    behavior = change_log.get("behavior") if change_log else None
                    if behavior not in (None, "ignored_variant"):
                        self.stats["modifiers_applied"] += 1

            final_recipe_map = current_recipe_map
            is_drink_context = product_is_drink or base_product_is_drink

            # --- Aggregate ingredient usage ---
            if product:
                resolved_modifiers = []
                for token in all_modifiers:
                    modifier = RecipeModifier.objects.filter(name__iexact=token).first()
                    if modifier:
                        resolved_modifiers += resolve_modifier_tree(modifier)

                recipe_source = base_recipe_product if base_recipe_product else product
                recipe_items = recipe_source.recipe_items.select_related("ingredient").all()

                usage_summary = aggregate_ingredient_usage(
                    recipe_items,
                    resolved_modifiers,
                    temp_type=temp_type,
                    size=size,
                    overrides_map=final_recipe_map,
                    is_drink=is_drink_context,
                )

                is_retail_bag = False
                if product and (product.name or ""):
                    is_retail_bag = product.name.strip().lower() in RETAIL_BAG_NAMES

                if is_retail_bag:
                    roast_name, bag_size, grind_label = _extract_retail_bag_details(normalized_modifiers)
                    roast_ingredient = _locate_roast_ingredient(roast_name)

                    if roast_ingredient:
                        profile = None
                        profile_updates: list[str] = []

                        if self.dry_run:
                            try:
                                profile = roast_ingredient.roastprofile
                            except RoastProfile.DoesNotExist:
                                profile = None
                                self.buffer.append(
                                    f"🧪 Would create roast profile for {roast_ingredient.name}"
                                )
                        else:
                            profile = get_or_create_roast_profile(roast_ingredient)

                        if profile:
                            if bag_size and getattr(profile, "bag_size", None) != bag_size:
                                if self.dry_run:
                                    profile_updates.append("bag_size")
                                else:
                                    profile.bag_size = bag_size
                                    profile_updates.append("bag_size")
                            if grind_label and getattr(profile, "grind", None) != grind_label:
                                if self.dry_run:
                                    profile_updates.append("grind")
                                else:
                                    profile.grind = grind_label
                                    profile_updates.append("grind")

                            if profile_updates:
                                if self.dry_run:
                                    updates = ", ".join(profile_updates)
                                    self.buffer.append(
                                        f"🧪 Would update roast profile {roast_ingredient.name}: {updates}"
                                    )
                                else:
                                    profile.save(update_fields=profile_updates)

                        usage_summary = {
                            roast_ingredient.name: {
                                "qty": qty,
                                "sources": ["retail_bag"],
                                "unit_type": "unit",
                                "bag_size": bag_size or getattr(profile, "bag_size", None),
                                "grind": grind_label or getattr(profile, "grind", None),
                            }
                        }
                    else:
                        if self.dry_run and roast_name:
                            self.buffer.append(f"⚠️  No roast ingredient found for '{roast_name}'")

                replacements: list[tuple[str, str]] = []
                additions: dict[str, set[str]] = {}
                for log in change_logs:
                    replaced_entries = [
                        tuple(entry)
                        for entry in log.get("replaced", [])
                        if isinstance(entry, (list, tuple)) and len(entry) == 2
                    ]
                    replacements.extend(replaced_entries)

                    behavior_label = log.get("behavior")
                    if behavior_label is None:
                        behavior_str = "modifier_add"
                    elif hasattr(behavior_label, "value"):
                        behavior_str = behavior_label.value
                    else:
                        behavior_str = str(behavior_label)

                    for name in log.get("added", []):
                        additions.setdefault(name, set()).add(behavior_str)

                for old, new in replacements:
                    if old in usage_summary:
                        moved = usage_summary.pop(old)
                        moved["sources"].append("renamed_from_modifier")
                        usage_summary[new] = moved

                for name, behaviors in additions.items():
                    if name in usage_summary:
                        existing_sources = set(usage_summary[name].get("sources", []))
                        for source in behaviors:
                            if source not in existing_sources:
                                usage_summary[name]["sources"].append(source)
                    elif name in final_recipe_map:
                        meta = final_recipe_map.get(name, {})
                        qty = meta.get("qty", Decimal("0.00"))
                        usage_summary[name] = {
                            "qty": qty,
                            "sources": sorted(behaviors),
                        }

                if self.dry_run:
                    self.buffer.append("\n🧾 Final ingredient usage:")
                    for ing, data in usage_summary.items():
                        qty = data["qty"]
                        sources = ", ".join(data["sources"])
                        metadata_bits = [bit for bit in [data.get("bag_size"), data.get("grind")] if bit]
                        if metadata_bits:
                            meta_str = " | ".join(metadata_bits)
                            self.buffer.append(f"   {ing}: {qty} (from {sources}) [{meta_str}]")
                        else:
                            self.buffer.append(f"   {ing}: {qty} (from {sources})")

            # 🧮 Dry-run log
            if self.dry_run:
                base_name = (product.name if product else item_name) or "(unnamed)"
                if is_drink_context and size:
                    display_name = f"{base_name} ({size})"
                else:
                    display_name = base_name
                self.buffer.append(f"→ {display_name} x{qty} @ {gross_sales}")
                if descriptors:
                    variant_name = " ".join(descriptors)
                    self.buffer.append(f"   🧩 Variant detected: {variant_name}")
                if normalized_modifiers:
                    self.buffer.append(f"   🔧 Modifiers normalized: {normalized_modifiers}")
                            
        except Exception as e:
            self.stats["errors"] += 1
            self.buffer.append(f"❌ Error on row {self.stats['rows_processed']}: {e}")
            return self.buffer

        return self.buffer

    # ------------------------------------------------------------------
    # 🧾 Batch importer wrapper
    # ------------------------------------------------------------------
    def run_from_file(self, file_path: Path):
        """Run import from a given CSV file."""
        self.buffer = []
        self.stats = {
            "rows_processed": 0,
            "matched": 0,
            "unmatched": 0,
            "order_items_logged": 0,
            "modifiers_applied": 0,
            "errors": 0,
        }
        start_time = datetime.now()
        self._last_run_started = start_time
        self._summary_added = False
        self._summary_cache = None
<<<<<<< HEAD
        self._unmapped_seen_keys = set()
=======
>>>>>>> f141eafc
        self.buffer.append(
            f"📥 Importing {file_path.name} ({'dry-run' if self.dry_run else 'live'})"
        )

        if not file_path.exists():
            raise FileNotFoundError(f"File not found: {file_path}")

        order_identifier = file_path.stem

        with transaction.atomic():
            if not self.dry_run:
                order_obj, created = Order.objects.get_or_create(
                    platform="square",
                    order_id=order_identifier,
                    defaults={
                        "order_date": timezone.now(),
                        "total_amount": Decimal("0.00"),
                    },
                )
                if not created:
                    order_obj.items.all().delete()
                order_obj.total_amount = Decimal("0.00")
                order_obj.save(update_fields=["total_amount"])
                self._current_order = order_obj
            else:
                self._current_order = None
            with open(file_path, newline="", encoding="utf-8-sig") as csvfile:
                reader = csv.DictReader(csvfile)
                for row in reader:
                    self._process_row(row, file_path=file_path)

            self.summarize()

            if self.dry_run:
                transaction.set_rollback(True)

        self._current_order = None

        return self.get_output()

    # ------------------------------------------------------------------
    # 📊 Summary
    # ------------------------------------------------------------------
    def summarize(self):
        if self._summary_added and self._summary_cache is not None:
            return "\n".join(self._summary_cache)

        start_time = self._last_run_started or datetime.now()
        elapsed = (datetime.now() - start_time).total_seconds()

        summary_lines = [
            "",
            "📊 Square Import Summary",
            f"Started: {start_time:%Y-%m-%d %H:%M:%S}",
            f"Elapsed: {elapsed:.2f}s",
            "",
            f"🧾 Rows processed: {self.stats['rows_processed']}",
            f"✅ Products matched: {self.stats['matched']}",
            f"⚠️ Unmatched items: {self.stats['unmatched']}",
            f"🧺 Order items logged: {self.stats['order_items_logged']}",
            f"🧩 Modifiers applied: {self.stats['modifiers_applied']}",
            f"❌ Errors: {self.stats['errors']}",
            "✅ Dry-run complete." if self.dry_run else "✅ Import complete.",
        ]

        self.buffer.extend(summary_lines)
        self._summary_added = True
        self._summary_cache = summary_lines
        return "\n".join(summary_lines)

    def get_output(self) -> str:
        """Return the collected log as a single string."""
        return "\n".join(self.buffer)

    def get_summary(self) -> str:
        """Return the formatted summary for display (without mutating twice)."""
<<<<<<< HEAD
        return self.summarize()

    # ------------------------------------------------------------------
    # ⚠️ Unmapped tracking helpers
    # ------------------------------------------------------------------
    def _record_unmapped_item(self, item_name, price_point, modifiers, reason) -> None:
        normalized_item = _normalize_name(item_name)
        normalized_price = _normalize_name(price_point)
        key = (normalized_item, normalized_price)
        seen_in_run = key in self._unmapped_seen_keys
        self._unmapped_seen_keys.add(key)

        if self.dry_run:
            existing = SquareUnmappedItem.objects.filter(
                normalized_item=normalized_item,
                normalized_price_point=normalized_price,
            ).first()
            if existing:
                first_seen = existing.first_seen.strftime("%Y-%m-%d %H:%M")
                self.buffer.append(
                    f"⚠️ No product match found; first recorded {first_seen} (seen {existing.seen_count}×)."
                )
            else:
                if seen_in_run:
                    self.buffer.append(
                        "⚠️ No product match found; would keep unmapped placeholder."
                    )
                else:
                    self.buffer.append(
                        "⚠️ No product match found; would record unmapped placeholder."
                    )
            return

        now = timezone.now()
        defaults = {
            "item_name": item_name or "(unknown)",
            "price_point_name": price_point or "",
            "normalized_item": normalized_item,
            "normalized_price_point": normalized_price,
            "last_modifiers": modifiers,
            "last_reason": reason or "unmapped",
            "seen_count": 1,
            "first_seen": now,
            "last_seen": now,
        }

        obj, created = SquareUnmappedItem.objects.get_or_create(
            normalized_item=normalized_item,
            normalized_price_point=normalized_price,
            defaults=defaults,
        )

        if created:
            self.buffer.append(
                f"⚠️ No product match found; recorded as unmapped (first seen {now:%Y-%m-%d %H:%M})."
            )
            return

        updates = {}
        if item_name and item_name != obj.item_name:
            updates["item_name"] = item_name
        if price_point and price_point != obj.price_point_name:
            updates["price_point_name"] = price_point
        updates["seen_count"] = obj.seen_count + 1
        updates["last_modifiers"] = modifiers
        if reason and reason != obj.last_reason:
            updates["last_reason"] = reason
        updates["last_seen"] = now

        for field, value in updates.items():
            setattr(obj, field, value)

        update_fields = list(updates.keys())
        if "item_name" in update_fields and "normalized_item" not in update_fields:
            update_fields.append("normalized_item")
        if "price_point_name" in update_fields and "normalized_price_point" not in update_fields:
            update_fields.append("normalized_price_point")

        obj.save(update_fields=update_fields)

        first_seen = obj.first_seen.strftime("%Y-%m-%d %H:%M")
        message = (
            f"⚠️ No product match found; first recorded {first_seen} (seen {obj.seen_count}×)."
        )
        if seen_in_run:
            message = (
                f"⚠️ Still unmapped (first recorded {first_seen}; seen {obj.seen_count}×)."
            )
        self.buffer.append(message)
=======
        return self.summarize()
>>>>>>> f141eafc
<|MERGE_RESOLUTION|>--- conflicted
+++ resolved
@@ -26,10 +26,7 @@
     Order,
     OrderItem,
     RoastProfile,
-<<<<<<< HEAD
     SquareUnmappedItem,
-=======
->>>>>>> f141eafc
     get_or_create_roast_profile,
 )
 from importers._match_product import _find_best_product_match, _normalize_name, _extract_descriptors
@@ -308,10 +305,7 @@
         self._summary_cache: list[str] | None = None
         self._last_run_started: datetime | None = None
         self._current_order: Order | None = None
-<<<<<<< HEAD
         self._unmapped_seen_keys: set[tuple[str, str]] = set()
-=======
->>>>>>> f141eafc
 
     # ------------------------------------------------------------------
     # 🧩 Single-row processing
@@ -370,24 +364,16 @@
                 self.buffer.append(f"✅ Matched → {product.name} ({reason})")
             else:
                 self.stats["unmatched"] += 1
-<<<<<<< HEAD
                 self._record_unmapped_item(
                     item_name,
                     price_point,
                     normalized_modifiers,
                     reason,
                 )
-=======
->>>>>>> f141eafc
                 if reason == "variant_unmapped" and price_point:
                     self.buffer.append(
                         f"⚠️ Variant '{price_point}' not mapped for base item '{item_name}'."
                     )
-<<<<<<< HEAD
-=======
-                else:
-                    self.buffer.append("⚠️ No product match found; left unmapped.")
->>>>>>> f141eafc
 
             # --- Create or update the order (daily batch file as order reference) ---
             order_obj = self._current_order
@@ -680,10 +666,7 @@
         self._last_run_started = start_time
         self._summary_added = False
         self._summary_cache = None
-<<<<<<< HEAD
         self._unmapped_seen_keys = set()
-=======
->>>>>>> f141eafc
         self.buffer.append(
             f"📥 Importing {file_path.name} ({'dry-run' if self.dry_run else 'live'})"
         )
@@ -760,7 +743,6 @@
 
     def get_summary(self) -> str:
         """Return the formatted summary for display (without mutating twice)."""
-<<<<<<< HEAD
         return self.summarize()
 
     # ------------------------------------------------------------------
@@ -849,7 +831,4 @@
             message = (
                 f"⚠️ Still unmapped (first recorded {first_seen}; seen {obj.seen_count}×)."
             )
-        self.buffer.append(message)
-=======
-        return self.summarize()
->>>>>>> f141eafc
+        self.buffer.append(message)