"""
square_importer.py
------------------
Primary importer for Square CSV data.
Handles:
- CSV reading (via run_from_file)
- Row-level parsing and normalization (via _process_row)
- Modifier resolution and expansion (handle_extras)
- Safe dry-run and summary reporting
"""

import csv
from datetime import datetime
from decimal import Decimal, InvalidOperation
from pathlib import Path

from django.db import transaction
from django.db.models.functions import Length
from django.utils import timezone

from mscrInventory.models import (
    Ingredient,
    Product,
    RecipeModifier,
    ProductVariantCache,
    Order,
    OrderItem,
    RoastProfile,
    SquareUnmappedItem,
    get_or_create_roast_profile,
)
from importers._match_product import _find_best_product_match, _normalize_name, _extract_descriptors
from importers._handle_extras import handle_extras, normalize_modifier
from importers._aggregate_usage import (
    resolve_modifier_tree,
    aggregate_ingredient_usage,
    infer_temp_and_size,
)


def _build_recipe_map_from_product(product: Product | None):
    if not product:
        return {}
    items = product.recipe_items.select_related("ingredient", "ingredient__type").all()
    return {
        ri.ingredient.name: {
            "qty": ri.quantity,
            "type_id": getattr(ri.ingredient.type, "id", None),
            "type_name": ri.ingredient.type.name if ri.ingredient.type else "",
            "type": ri.ingredient.type.name if ri.ingredient.type else "",
        }
        for ri in items
    }


def _find_barista_base_product(product: Product | None) -> Product | None:
    if not product:
        return None

    base_qs = Product.objects.filter(categories__name__iexact="base_item")
    normalized = _normalize_name(product.name)
    tokens = [t for t in normalized.split() if t]

    for start in range(len(tokens)):
        suffix = " ".join(tokens[start:])
        if not suffix:
            continue
        candidate = (
            base_qs.filter(name__icontains=suffix)
            .order_by(Length("name"))
            .first()
        )
        if candidate:
            return candidate

    keywords = [
        "latte",
        "mocha",
        "americano",
        "macchiato",
        "cold brew",
        "coldbrew",
        "nitro",
        "chai",
        "cappuccino",
        "frappe",
        "smoothie",
    ]
    for keyword in keywords:
        if keyword in normalized:
            candidate = (
                base_qs.filter(name__icontains=keyword)
                .order_by(Length("name"))
                .first()
            )
            if candidate:
                return candidate

    return None


def _product_is_drink(product: Product | None) -> bool:
    if not product:
        return False
    category_names = [
        (cat.name or "").lower()
        for cat in product.categories.all()
    ]
    drink_tokens = {
        "barista",
        "coffee",
        "coldbrew",
        "cold brew",
        "espresso",
        "tea",
        "drink",
        "beverage",
        "base",
    }
    for name in category_names:
        for token in drink_tokens:
            if token in name:
                return True
    return False


RETAIL_BAG_NAMES = {"retail bag"}

BAG_SIZE_ALIASES = {
    "3 oz": "3oz",
    "3oz": "3oz",
    "11 oz": "11oz",
    "11oz": "11oz",
    "20 oz": "20oz",
    "20oz": "20oz",
    "5 lb": "5lb",
    "5lb": "5lb",
    "80 oz": "5lb",
    "80oz": "5lb",
}

GRIND_ALIASES = {
    "whole bean": "whole",
    "whole": "whole",
    "drip grind": "drip",
    "drip": "drip",
    "espresso grind": "espresso",
    "espresso": "espresso",
    "coarse grind": "coarse",
    "coarse": "coarse",
    "fine grind": "fine",
    "fine": "fine",
}


def _extract_retail_bag_details(tokens: list[str]) -> tuple[str | None, str | None, str | None]:
    roast_candidates: list[str] = []
    bag_size: str | None = None
    grind: str | None = None

    for raw in tokens:
        token = (raw or "").strip().lower()
        if not token:
            continue

        cleaned = token

        for alias, canonical in BAG_SIZE_ALIASES.items():
            if alias in cleaned:
                if bag_size is None:
                    bag_size = canonical
                cleaned = cleaned.replace(alias, " ")

        for alias, canonical in GRIND_ALIASES.items():
            if alias in token:
                grind = canonical
                cleaned = cleaned.replace(alias, " ")

        cleaned = cleaned.replace("retail bag", " ")
        cleaned = cleaned.replace("bag", " ")
        cleaned = cleaned.replace("coffee", " ")
        cleaned = " ".join(cleaned.split())

        if cleaned:
            roast_candidates.append(cleaned)

    roast_name = None
    if roast_candidates:
        roast_candidates.sort(key=len, reverse=True)
        roast_name = roast_candidates[0]

    return roast_name, bag_size, grind


def _locate_roast_ingredient(roast_name: str | None) -> Ingredient | None:
    if not roast_name:
        return None

    roast_qs = Ingredient.objects.filter(type__name__iexact="roasts")
    candidate = roast_qs.filter(name__iexact=roast_name).first()
    if candidate:
        return candidate

    candidate = roast_qs.filter(name__icontains=roast_name).order_by(Length("name")).first()
    if candidate:
        return candidate

    return Ingredient.objects.filter(name__iexact=roast_name).first()


def _build_recipe_map_from_product(product: Product | None):
    if not product:
        return {}
    items = product.recipe_items.select_related("ingredient", "ingredient__type").all()
    return {
        ri.ingredient.name: {
            "qty": ri.quantity,
            "type_id": getattr(ri.ingredient.type, "id", None),
            "type_name": ri.ingredient.type.name if ri.ingredient.type else "",
            "type": ri.ingredient.type.name if ri.ingredient.type else "",
        }
        for ri in items
    }


def _find_barista_base_product(product: Product | None) -> Product | None:
    if not product:
        return None

    base_qs = Product.objects.filter(categories__name__iexact="base_item")
    normalized = _normalize_name(product.name)
    tokens = [t for t in normalized.split() if t]

    for start in range(len(tokens)):
        suffix = " ".join(tokens[start:])
        if not suffix:
            continue
        candidate = (
            base_qs.filter(name__icontains=suffix)
            .order_by(Length("name"))
            .first()
        )
        if candidate:
            return candidate

    keywords = [
        "latte",
        "mocha",
        "americano",
        "macchiato",
        "cold brew",
        "coldbrew",
        "nitro",
        "chai",
        "cappuccino",
        "frappe",
        "smoothie",
    ]
    for keyword in keywords:
        if keyword in normalized:
            candidate = (
                base_qs.filter(name__icontains=keyword)
                .order_by(Length("name"))
                .first()
            )
            if candidate:
                return candidate

    return None

# ---------------------------------------------------------------------------
# Utility functions
# ---------------------------------------------------------------------------

def parse_money(value) -> Decimal:
    """Convert Square-style currency strings into Decimal."""
    if not value:
        return Decimal("0.00")
    try:
        clean = str(value).replace("$", "").replace(",", "").strip()
        return Decimal(clean)
    except (InvalidOperation, TypeError, ValueError):
        return Decimal("0.00")


# ---------------------------------------------------------------------------
# Base Importer
# ---------------------------------------------------------------------------

class SquareImporter:
    """Handles parsing and importing Square CSV exports."""

    def __init__(self, dry_run: bool = False):
        self.dry_run = dry_run
        self.buffer: list[str] = []
        self.stats = {
            "rows_processed": 0,
            "matched": 0,
            "unmatched": 0,
            "order_items_logged": 0,
            "modifiers_applied": 0,
            "errors": 0,
        }
        self._summary_added = False
        self._summary_cache: list[str] | None = None
        self._last_run_started: datetime | None = None
        self._current_order: Order | None = None
        self._unmapped_seen_keys: set[tuple[str, str]] = set()

    # ------------------------------------------------------------------
    # 🧩 Single-row processing
    # ------------------------------------------------------------------
    def _process_row(self, row: dict, file_path: Path | None = None):
        """Parse and process a single CSV row."""
        change_logs = []
        try:
            self.stats["rows_processed"] += 1

            item_name = (row.get("Item") or "").strip()
            price_point = (row.get("Price Point Name") or "").strip()
            modifiers_raw = (row.get("Modifiers Applied") or "").strip()
            qty = Decimal(row.get("Qty", "1") or "1")
            gross_sales = Decimal(str(row.get("Gross Sales", "0")).replace("$", "").strip() or "0")

            # --- Collect modifiers (Square-provided or price-point) ---
            modifiers = [m.strip() for m in modifiers_raw.split(",") if m.strip()]

            # Include price_point as a modifier if not already present
            if price_point and price_point.lower() not in [m.lower() for m in modifiers]:
                modifiers.append(price_point.strip())

            # Normalize all modifiers *after* adding price_point
            normalized_modifiers = [normalize_modifier(m) for m in modifiers]

            # --- Extract descriptors (size/temp adjectives) ---
            normalized_item = _normalize_name(item_name)
            core_name, descriptors = _extract_descriptors(normalized_item)
            descriptor_tokens = list(descriptors)
            for token in normalized_modifiers:
                if token and token not in descriptor_tokens:
                    descriptor_tokens.append(token)

            # Combine modifiers + descriptors (preserve order while de-duping)
            seen = set()
            all_modifiers = []
            for token in normalized_modifiers + descriptors:
                if token not in seen:
                    seen.add(token)
                    all_modifiers.append(token)

            # Shows consistent context, even if the match fails or an exception occurs
            self.buffer.append(f"\nRow {self.stats['rows_processed']}:")
            self.buffer.append(f"  🏷 Item: {item_name}")
            self.buffer.append(f"  💲 Price Point: {price_point or '(none)'}")
            modifier_display = ", ".join(normalized_modifiers) if normalized_modifiers else "(none)"
            self.buffer.append(f"  🔧 Modifiers: {modifier_display}")

            # 🧩 Find best product match (based on core_name only)
            product, reason = _find_best_product_match(
                item_name, price_point, normalized_modifiers, buffer=self.buffer
            )

            if product:
                self.stats["matched"] += 1
                self.buffer.append(f"✅ Matched → {product.name} ({reason})")
            else:
                self.stats["unmatched"] += 1
                self._record_unmapped_item(
                    item_name,
                    price_point,
                    normalized_modifiers,
                    reason,
                )
                if reason == "variant_unmapped" and price_point:
                    self.buffer.append(
                        f"⚠️ Variant '{price_point}' not mapped for base item '{item_name}'."
                    )

            # --- Create or update the order (daily batch file as order reference) ---
            order_obj = self._current_order
            if self.dry_run:
                display_id = file_path.stem if file_path else "test_row"
                self.buffer.append(
                    f"🧪 Would ensure order square#{display_id} exists"
                )
            elif order_obj is None:
                # Fallback for tests that call _process_row directly without run_from_file
                order_obj, _ = Order.objects.get_or_create(
                    platform="square",
                    order_id=file_path.stem if file_path else "test_row",
                    defaults={
                        "order_date": timezone.now(),
                        "total_amount": Decimal("0.00"),
                    },
                )
                self._current_order = order_obj

            # --- Cache descriptors ---
            if product and descriptors:
                variant_name = " ".join(descriptors).strip().lower()
                if self.dry_run:
                    self.buffer.append(
                        f"🧩 Would cache variant: {variant_name}"
                    )
                else:
                    cache_entry, created = ProductVariantCache.objects.get_or_create(
                        product=product,
                        platform="square",
                        variant_name=variant_name,
                        defaults={"data": {"adjectives": descriptors}},
                    )
                    if not created:
                        cache_entry.usage_count += 1
                        cache_entry.save(update_fields=["usage_count", "last_seen"])
                    self.buffer.append(
                        f"🧩 Cached variant: {variant_name} ({'new' if created else 'updated'})"
                    )

            # --- Log or persist order items ---
            reference_name = product.name if product else item_name
            temp_type, size = infer_temp_and_size(reference_name, descriptor_tokens)

            if product:
                unit = (gross_sales / max(qty, 1)) if qty else Decimal("0.00")
                if not self.dry_run and order_obj is not None:
                    OrderItem.objects.create(
                        order=order_obj,
                        product=product,
                        quantity=int(qty),
                        unit_price=unit,
                        variant_info={
                            "adjectives": descriptors,
                            "modifiers": normalized_modifiers,
                        },
                    )
                    order_obj.total_amount += gross_sales
                    order_obj.save(update_fields=["total_amount"])
                self.stats["order_items_logged"] += 1

            # 🧩 Apply extras and modifiers (includes descriptors now)
            change_logs: list[dict] = []
            recipe_map = {}
            base_recipe_product = product
            product_is_drink = _product_is_drink(product)
            base_product_is_drink = False

            if product:
                is_barista_choice = product.categories.filter(name__icontains="barista").exists()
                if is_barista_choice:
                    base_product = _find_barista_base_product(product)
                    if base_product:
                        base_recipe_product = base_product
                        base_product_is_drink = _product_is_drink(base_product)
                        base_map = _build_recipe_map_from_product(base_product)
                        recipe_map, barista_log = handle_extras(
                            product.name,
                            base_map,
                            normalized_modifiers,
                            recipe_context=list(base_map.keys()),
                            verbose=self.dry_run,
                        )
                        if not recipe_map:
                            recipe_map = base_map
                        if barista_log:
                            change_logs.append(barista_log)
                            behavior = barista_log.get("behavior")
                            if behavior not in (None, "ignored_variant"):
                                self.stats["modifiers_applied"] += 1
                    else:
                        recipe_map = _build_recipe_map_from_product(product)
                        base_product_is_drink = product_is_drink
                else:
                    recipe_map = _build_recipe_map_from_product(product)
                    base_product_is_drink = product_is_drink

            current_recipe_map = recipe_map
            for token in all_modifiers:
                context_keys = list(current_recipe_map.keys())
                result, change_log = handle_extras(
                    token,
                    current_recipe_map,
                    normalized_modifiers,
                    recipe_context=context_keys,
                    verbose=self.dry_run,
                )

                if change_log:
                    change_logs.append(change_log)

                if isinstance(result, dict):
                    current_recipe_map = result
                    behavior = change_log.get("behavior") if change_log else None
                    if behavior not in (None, "ignored_variant"):
                        self.stats["modifiers_applied"] += 1

            final_recipe_map = current_recipe_map
            is_drink_context = product_is_drink or base_product_is_drink

            # --- Aggregate ingredient usage ---
            if product:
                resolved_modifiers = []
                for token in all_modifiers:
                    modifier = RecipeModifier.objects.filter(name__iexact=token).first()
                    if modifier:
                        resolved_modifiers += resolve_modifier_tree(modifier)

                recipe_source = base_recipe_product if base_recipe_product else product
                recipe_items = recipe_source.recipe_items.select_related("ingredient").all()

                usage_summary = aggregate_ingredient_usage(
                    recipe_items,
                    resolved_modifiers,
                    temp_type=temp_type,
                    size=size,
                    overrides_map=final_recipe_map,
                    is_drink=is_drink_context,
                )

                is_retail_bag = False
                if product and (product.name or ""):
                    is_retail_bag = product.name.strip().lower() in RETAIL_BAG_NAMES

                if is_retail_bag:
                    roast_name, bag_size, grind_label = _extract_retail_bag_details(normalized_modifiers)
                    roast_ingredient = _locate_roast_ingredient(roast_name)

                    if roast_ingredient:
                        profile = None
                        profile_updates: list[str] = []

                        if self.dry_run:
                            try:
                                profile = roast_ingredient.roastprofile
                            except RoastProfile.DoesNotExist:
                                profile = None
                                self.buffer.append(
                                    f"🧪 Would create roast profile for {roast_ingredient.name}"
                                )
                        else:
                            profile = get_or_create_roast_profile(roast_ingredient)

                        if profile:
                            if bag_size and getattr(profile, "bag_size", None) != bag_size:
                                if self.dry_run:
                                    profile_updates.append("bag_size")
                                else:
                                    profile.bag_size = bag_size
                                    profile_updates.append("bag_size")
                            if grind_label and getattr(profile, "grind", None) != grind_label:
                                if self.dry_run:
                                    profile_updates.append("grind")
                                else:
                                    profile.grind = grind_label
                                    profile_updates.append("grind")

                            if profile_updates:
                                if self.dry_run:
                                    updates = ", ".join(profile_updates)
                                    self.buffer.append(
                                        f"🧪 Would update roast profile {roast_ingredient.name}: {updates}"
                                    )
                                else:
                                    profile.save(update_fields=profile_updates)

                        usage_summary = {
                            roast_ingredient.name: {
                                "qty": qty,
                                "sources": ["retail_bag"],
                                "unit_type": "unit",
                                "bag_size": bag_size or getattr(profile, "bag_size", None),
                                "grind": grind_label or getattr(profile, "grind", None),
                            }
                        }
                    else:
                        if self.dry_run and roast_name:
                            self.buffer.append(f"⚠️  No roast ingredient found for '{roast_name}'")

                replacements: list[tuple[str, str]] = []
                additions: dict[str, set[str]] = {}
                for log in change_logs:
                    replaced_entries = [
                        tuple(entry)
                        for entry in log.get("replaced", [])
                        if isinstance(entry, (list, tuple)) and len(entry) == 2
                    ]
                    replacements.extend(replaced_entries)

                    behavior_label = log.get("behavior")
                    if behavior_label is None:
                        behavior_str = "modifier_add"
                    elif hasattr(behavior_label, "value"):
                        behavior_str = behavior_label.value
                    else:
                        behavior_str = str(behavior_label)

                    for name in log.get("added", []):
                        additions.setdefault(name, set()).add(behavior_str)

                for old, new in replacements:
                    if old in usage_summary:
                        moved = usage_summary.pop(old)
                        moved["sources"].append("renamed_from_modifier")
                        usage_summary[new] = moved

                for name, behaviors in additions.items():
                    if name in usage_summary:
                        existing_sources = set(usage_summary[name].get("sources", []))
                        for source in behaviors:
                            if source not in existing_sources:
                                usage_summary[name]["sources"].append(source)
                    elif name in final_recipe_map:
                        meta = final_recipe_map.get(name, {})
                        qty = meta.get("qty", Decimal("0.00"))
                        usage_summary[name] = {
                            "qty": qty,
                            "sources": sorted(behaviors),
                        }

                if self.dry_run:
                    self.buffer.append("\n🧾 Final ingredient usage:")
                    for ing, data in usage_summary.items():
                        qty = data["qty"]
                        sources = ", ".join(data["sources"])
                        metadata_bits = [bit for bit in [data.get("bag_size"), data.get("grind")] if bit]
                        if metadata_bits:
                            meta_str = " | ".join(metadata_bits)
                            self.buffer.append(f"   {ing}: {qty} (from {sources}) [{meta_str}]")
                        else:
                            self.buffer.append(f"   {ing}: {qty} (from {sources})")

            # 🧮 Dry-run log
            if self.dry_run:
                base_name = (product.name if product else item_name) or "(unnamed)"
                if is_drink_context and size:
                    display_name = f"{base_name} ({size})"
                else:
                    display_name = base_name
                self.buffer.append(f"→ {display_name} x{qty} @ {gross_sales}")
                if descriptors:
                    variant_name = " ".join(descriptors)
                    self.buffer.append(f"   🧩 Variant detected: {variant_name}")
                if normalized_modifiers:
                    self.buffer.append(f"   🔧 Modifiers normalized: {normalized_modifiers}")
                            
        except Exception as e:
            self.stats["errors"] += 1
            self.buffer.append(f"❌ Error on row {self.stats['rows_processed']}: {e}")
            return self.buffer

        return self.buffer

    # ------------------------------------------------------------------
    # 🧾 Batch importer wrapper
    # ------------------------------------------------------------------
    def run_from_file(self, file_path: Path):
        """Run import from a given CSV file."""
        self.buffer = []
        self.stats = {
            "rows_processed": 0,
            "matched": 0,
            "unmatched": 0,
            "order_items_logged": 0,
            "modifiers_applied": 0,
            "errors": 0,
        }
        start_time = datetime.now()
        self._last_run_started = start_time
        self._summary_added = False
        self._summary_cache = None
        self._unmapped_seen_keys = set()
        self.buffer.append(
            f"📥 Importing {file_path.name} ({'dry-run' if self.dry_run else 'live'})"
        )

        if not file_path.exists():
            raise FileNotFoundError(f"File not found: {file_path}")

        order_identifier = file_path.stem

        with transaction.atomic():
            if not self.dry_run:
                order_obj, created = Order.objects.get_or_create(
                    platform="square",
                    order_id=order_identifier,
                    defaults={
                        "order_date": timezone.now(),
                        "total_amount": Decimal("0.00"),
                    },
                )
                if not created:
                    order_obj.items.all().delete()
                order_obj.total_amount = Decimal("0.00")
                order_obj.save(update_fields=["total_amount"])
                self._current_order = order_obj
            else:
                self._current_order = None
            with open(file_path, newline="", encoding="utf-8-sig") as csvfile:
                reader = csv.DictReader(csvfile)
                for row in reader:
                    self._process_row(row, file_path=file_path)

            self.summarize()

            if self.dry_run:
                transaction.set_rollback(True)

        self._current_order = None

        return self.get_output()

    # ------------------------------------------------------------------
    # 📊 Summary
    # ------------------------------------------------------------------
    def summarize(self):
        if self._summary_added and self._summary_cache is not None:
            return "\n".join(self._summary_cache)

        start_time = self._last_run_started or datetime.now()
        elapsed = (datetime.now() - start_time).total_seconds()

        summary_lines = [
            "",
            "📊 Square Import Summary",
            f"Started: {start_time:%Y-%m-%d %H:%M:%S}",
            f"Elapsed: {elapsed:.2f}s",
            "",
            f"🧾 Rows processed: {self.stats['rows_processed']}",
            f"✅ Products matched: {self.stats['matched']}",
            f"⚠️ Unmatched items: {self.stats['unmatched']}",
            f"🧺 Order items logged: {self.stats['order_items_logged']}",
            f"🧩 Modifiers applied: {self.stats['modifiers_applied']}",
            f"❌ Errors: {self.stats['errors']}",
            "✅ Dry-run complete." if self.dry_run else "✅ Import complete.",
        ]

        self.buffer.extend(summary_lines)
        self._summary_added = True
        self._summary_cache = summary_lines
        return "\n".join(summary_lines)

    def get_output(self) -> str:
        """Return the collected log as a single string."""
        return "\n".join(self.buffer)

    def get_summary(self) -> str:
        """Return the formatted summary for display (without mutating twice)."""
        return self.summarize()

    # ------------------------------------------------------------------
    # ⚠️ Unmapped tracking helpers
    # ------------------------------------------------------------------
    def _record_unmapped_item(self, item_name, price_point, modifiers, reason) -> None:
        normalized_item = _normalize_name(item_name)
        normalized_price = _normalize_name(price_point)
        key = (normalized_item, normalized_price)
        seen_in_run = key in self._unmapped_seen_keys
        self._unmapped_seen_keys.add(key)

        if self.dry_run:
            existing = SquareUnmappedItem.objects.filter(
                normalized_item=normalized_item,
                normalized_price_point=normalized_price,
            ).first()
            if existing:
                first_seen = existing.first_seen.strftime("%Y-%m-%d %H:%M")
                self.buffer.append(
                    f"⚠️ No product match found; first recorded {first_seen} (seen {existing.seen_count}×)."
                )
            else:
                if seen_in_run:
                    self.buffer.append(
                        "⚠️ No product match found; would keep unmapped placeholder."
                    )
                else:
                    self.buffer.append(
                        "⚠️ No product match found; would record unmapped placeholder."
                    )
            return

        now = timezone.now()
        defaults = {
<<<<<<< HEAD
            "source": "square",
            "item_type": "product",
=======
>>>>>>> 14ba1878
            "item_name": item_name or "(unknown)",
            "price_point_name": price_point or "",
            "normalized_item": normalized_item,
            "normalized_price_point": normalized_price,
            "last_modifiers": modifiers,
            "last_reason": reason or "unmapped",
            "seen_count": 1,
            "first_seen": now,
            "last_seen": now,
        }

        obj, created = SquareUnmappedItem.objects.get_or_create(
            normalized_item=normalized_item,
            normalized_price_point=normalized_price,
            defaults=defaults,
        )

        if created:
            self.buffer.append(
                f"⚠️ No product match found; recorded as unmapped (first seen {now:%Y-%m-%d %H:%M})."
            )
            return

<<<<<<< HEAD
        updates = {"last_seen": now}
=======
        updates = {}
>>>>>>> 14ba1878
        if item_name and item_name != obj.item_name:
            updates["item_name"] = item_name
        if price_point and price_point != obj.price_point_name:
            updates["price_point_name"] = price_point
<<<<<<< HEAD
        if not seen_in_run:
            updates["seen_count"] = obj.seen_count + 1
        updates["last_modifiers"] = modifiers
        if reason and reason != obj.last_reason:
            updates["last_reason"] = reason

        if obj.resolved and not obj.ignored:
            obj.reopen()
            updates["resolved"] = obj.resolved
            updates["ignored"] = obj.ignored
            updates["resolved_at"] = obj.resolved_at
            updates["resolved_by"] = obj.resolved_by
=======
        updates["seen_count"] = obj.seen_count + 1
        updates["last_modifiers"] = modifiers
        if reason and reason != obj.last_reason:
            updates["last_reason"] = reason
        updates["last_seen"] = now
>>>>>>> 14ba1878

        for field, value in updates.items():
            setattr(obj, field, value)

        update_fields = list(updates.keys())
        if "item_name" in update_fields and "normalized_item" not in update_fields:
            update_fields.append("normalized_item")
        if "price_point_name" in update_fields and "normalized_price_point" not in update_fields:
            update_fields.append("normalized_price_point")

        obj.save(update_fields=update_fields)

        first_seen = obj.first_seen.strftime("%Y-%m-%d %H:%M")
        message = (
            f"⚠️ No product match found; first recorded {first_seen} (seen {obj.seen_count}×)."
        )
        if seen_in_run:
            message = (
                f"⚠️ Still unmapped (first recorded {first_seen}; seen {obj.seen_count}×)."
            )
        self.buffer.append(message)<|MERGE_RESOLUTION|>--- conflicted
+++ resolved
@@ -779,11 +779,8 @@
 
         now = timezone.now()
         defaults = {
-<<<<<<< HEAD
             "source": "square",
             "item_type": "product",
-=======
->>>>>>> 14ba1878
             "item_name": item_name or "(unknown)",
             "price_point_name": price_point or "",
             "normalized_item": normalized_item,
@@ -807,16 +804,11 @@
             )
             return
 
-<<<<<<< HEAD
         updates = {"last_seen": now}
-=======
-        updates = {}
->>>>>>> 14ba1878
         if item_name and item_name != obj.item_name:
             updates["item_name"] = item_name
         if price_point and price_point != obj.price_point_name:
             updates["price_point_name"] = price_point
-<<<<<<< HEAD
         if not seen_in_run:
             updates["seen_count"] = obj.seen_count + 1
         updates["last_modifiers"] = modifiers
@@ -829,13 +821,6 @@
             updates["ignored"] = obj.ignored
             updates["resolved_at"] = obj.resolved_at
             updates["resolved_by"] = obj.resolved_by
-=======
-        updates["seen_count"] = obj.seen_count + 1
-        updates["last_modifiers"] = modifiers
-        if reason and reason != obj.last_reason:
-            updates["last_reason"] = reason
-        updates["last_seen"] = now
->>>>>>> 14ba1878
 
         for field, value in updates.items():
             setattr(obj, field, value)
