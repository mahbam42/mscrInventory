import pytest
from decimal import Decimal
from mscrInventory.models import (
    Category,
    Ingredient,
    IngredientType,
    Product,
    RecipeItem,
    RecipeModifier,
    ModifierBehavior,
)
from importers._handle_extras import handle_extras


@pytest.fixture
def ingredient_types(db):
    """
    Creates or reuses IngredientType objects for tests.
    """
    names = ["MILK", "TOPPING", "SUGAR", "FLAVOR", "EXTRA", "COFFEE"]
    types = {}
    for n in names:
        obj, _ = IngredientType.objects.get_or_create(name=n)
        types[n] = obj
    return types

@pytest.mark.django_db
def test_extra_bacon_scales_correctly(ingredient_types):
    bacon = Ingredient.objects.create(name="Bacon", type=ingredient_types["TOPPING"])
    RecipeModifier.objects.create(
        name="Extra Bacon",
        type="TOPPING",
        behavior=ModifierBehavior.SCALE,
        ingredient=bacon,
        base_quantity=1,
        unit="slice",
        quantity_factor=Decimal("2.0"),
        target_selector={"by_name": ["Bacon"]},
    )

    recipe_map = {"Bacon": {"qty": Decimal("1.0"), "type": "TOPPING"}}
    result, log = handle_extras("Extra Bacon", recipe_map, [])

    assert "Bacon" in result
    assert result["Bacon"]["qty"] == Decimal("2.00")
    assert log["behavior"] == "scale"
    assert log["replaced"] == []
    assert log["added"] == []


@pytest.mark.django_db
def test_lite_sugar_scales_down(ingredient_types):
    sugar = Ingredient.objects.create(name="Sugar", type=ingredient_types["SUGAR"])
    RecipeModifier.objects.create(
        name="Lite Sugar",
        type="SUGAR",
        behavior=ModifierBehavior.SCALE,
        ingredient=sugar,
        base_quantity=1,
        unit="g",
        quantity_factor=Decimal("0.4"),
        target_selector={"by_type": ["SUGAR"]},
    )

    recipe_map = {"Sugar": {"qty": Decimal("10.0"), "type": "SUGAR"}}
    result, log = handle_extras("Lite Sugar", recipe_map, [])

    assert "Sugar" in result
    assert result["Sugar"]["qty"] == Decimal("4.00")
    assert log["behavior"] == "scale"


@pytest.mark.django_db
def test_oat_milk_replaces_milk(ingredient_types):
    milk = Ingredient.objects.create(name="Whole Milk", type=ingredient_types["MILK"])
    oat = Ingredient.objects.create(name="Oat Milk", type=ingredient_types["MILK"])
    RecipeModifier.objects.create(
        name="Oat Milk",
        type="MILK",
        behavior=ModifierBehavior.REPLACE,
        ingredient=oat,
        base_quantity=1,
        unit="oz",
        target_selector={"by_type": ["MILK"]},
        replaces={"to": [["Oat Milk", 1.0]]},
    )

    recipe_map = {"Whole Milk": {"qty": Decimal("8.0"), "type": "MILK"}}
    result, log = handle_extras("Oat Milk", recipe_map, [])

    assert "Oat Milk" in result
    assert log["behavior"] == "replace"
    assert ("Whole Milk", "Oat Milk") in log["replaced"]


@pytest.mark.django_db
def test_split_coldbrew_handles_two_way_blend(ingredient_types):
    base = Ingredient.objects.create(name="Cold Brew Base", type=ingredient_types["COFFEE"])
    RecipeModifier.objects.create(
        name="Split Cold Brew",
        type="COFFEE",
        behavior=ModifierBehavior.REPLACE,
        ingredient=base,
        base_quantity=1,
        unit="oz",
        target_selector={"by_type": ["COFFEE"]},
        replaces={"to": [["Dark Cold Brew", 0.5], ["Medium Cold Brew", 0.5]]},
    )

    recipe_map = {"Cold Brew Base": {"qty": Decimal("6.0"), "type": "COFFEE"}}
    result, log = handle_extras("Split Cold Brew", recipe_map, [])

    #assert all(k in result for k in ["Dark Cold Brew", "White Cold Brew"])
    assert log["behavior"] == "replace"
    #assert any("Dark Cold Brew" in pair for pair in log["replaced"])
    assert any("Cold Brew" in k for k in result.keys())

@pytest.mark.django_db
def test_size_modifier_not_ignored_when_rule_exists(ingredient_types):
    dark = Ingredient.objects.create(name="Dark Coldbrew", type=ingredient_types["COFFEE"])
    medium = Ingredient.objects.create(name="Medium Coldbrew", type=ingredient_types["COFFEE"])
    RecipeModifier.objects.create(
        name="medium",
        type="COFFEE",
        behavior=ModifierBehavior.REPLACE,
        ingredient=medium,
        base_quantity=Decimal("22.0"),
        unit="fl_oz",
        target_selector={"by_name": ["Dark Coldbrew"]},
    )

    recipe_map = {"Dark Coldbrew": {"qty": Decimal("16.0"), "type": "COFFEE"}}
    result, log = handle_extras("medium", recipe_map, [], recipe_context=list(recipe_map.keys()))

    assert "Medium Coldbrew" in result
    assert log["behavior"] == ModifierBehavior.REPLACE
    assert ("Dark Coldbrew", "Medium Coldbrew") in log["replaced"]

@pytest.mark.django_db
def test_size_modifier_not_ignored_when_rule_exists(ingredient_types):
    dark = Ingredient.objects.create(name="Dark Coldbrew", type=ingredient_types["COFFEE"])
    medium = Ingredient.objects.create(name="Medium Coldbrew", type=ingredient_types["COFFEE"])
    RecipeModifier.objects.create(
        name="medium",
        type="COFFEE",
        behavior=ModifierBehavior.REPLACE,
        ingredient=medium,
        base_quantity=Decimal("22.0"),
        unit="fl_oz",
        target_selector={"by_name": ["Dark Coldbrew"]},
    )

    recipe_map = {"Dark Coldbrew": {"qty": Decimal("16.0"), "type": "COFFEE"}}
    result, log = handle_extras("medium", recipe_map, [], recipe_context=list(recipe_map.keys()))

    assert "Medium Coldbrew" in result
    assert log["behavior"] == ModifierBehavior.REPLACE
    assert ("Dark Coldbrew", "Medium Coldbrew") in log["replaced"]


@pytest.mark.django_db
def test_size_modifier_not_ignored_when_rule_exists(ingredient_types):
    dark = Ingredient.objects.create(name="Dark Coldbrew", type=ingredient_types["COFFEE"])
    medium = Ingredient.objects.create(name="Medium Coldbrew", type=ingredient_types["COFFEE"])
    RecipeModifier.objects.create(
        name="medium",
        type="COFFEE",
        behavior=ModifierBehavior.REPLACE,
        ingredient=medium,
        base_quantity=Decimal("22.0"),
        unit="fl_oz",
        target_selector={"by_name": ["Dark Coldbrew"]},
    )

    recipe_map = {"Dark Coldbrew": {"qty": Decimal("16.0"), "type": "COFFEE"}}
    result, log = handle_extras("medium", recipe_map, [], recipe_context=list(recipe_map.keys()))

    assert "Medium Coldbrew" in result
    assert log["behavior"] == ModifierBehavior.REPLACE
    assert ("Dark Coldbrew", "Medium Coldbrew") in log["replaced"]


@pytest.mark.django_db
def test_dirty_chai_replaces_and_adds(ingredient_types):
    milk = Ingredient.objects.create(name="Whole Milk", type=ingredient_types["MILK"])
    chai = Ingredient.objects.create(name="Chai Milk Blend", type=ingredient_types["MILK"])
    espresso_ing = Ingredient.objects.create(name="Espresso Shot", type=ingredient_types["EXTRA"])

    espresso_mod = RecipeModifier.objects.create(
        name="Add Espresso",
        type="EXTRA",
        behavior=ModifierBehavior.ADD,
        ingredient=espresso_ing,
        base_quantity=1,
        unit="shot",
    )

    modifier = RecipeModifier.objects.create(
        name="Dirty Chai",
        type="MILK",
        behavior=ModifierBehavior.REPLACE,
        ingredient=chai,
        base_quantity=1,
        unit="oz",
        target_selector={"by_type": ["MILK"]},
        replaces={"to": [["Chai Milk Blend", 1.0]]},
    )
    modifier.expands_to.add(espresso_mod)

    recipe_map = {"Whole Milk": {"qty": Decimal("8.0"), "type": "MILK"}}
    result, log = handle_extras("Dirty Chai", recipe_map, [])

    assert "Chai Milk Blend" in result
    assert "Espresso Shot" in result
    assert log["behavior"] == "replace"
    assert any("Chai Milk Blend" in pair for pair in log["replaced"])


@pytest.mark.django_db
def test_baristas_choice_modifier_expands_recipe(ingredient_types):
    espresso = Ingredient.objects.create(name="Espresso Shot", type=ingredient_types["COFFEE"])
    milk = Ingredient.objects.create(name="Whole Milk", type=ingredient_types["MILK"])
    maple_syrup = Ingredient.objects.create(name="Maple Syrup", type=ingredient_types["FLAVOR"])
    vanilla = Ingredient.objects.create(name="Vanilla Bean", type=ingredient_types["FLAVOR"])

    baristas_choice = Category.objects.create(name="Barista's Choice")
    maple_recipe = Product.objects.create(name="Maple Cookie Latte", sku="maple-cookie")
    maple_recipe.categories.add(baristas_choice)
    RecipeItem.objects.create(product=maple_recipe, ingredient=maple_syrup, quantity=Decimal("1.5"))
    RecipeItem.objects.create(product=maple_recipe, ingredient=vanilla, quantity=Decimal("0.5"))

    base_recipe_map = {
        "Espresso Shot": {"qty": Decimal("2.0"), "type": "COFFEE"},
        "Whole Milk": {"qty": Decimal("8.0"), "type": "MILK"},
    }

    result, log = handle_extras(
        "Maple Cookie",
        base_recipe_map,
        normalized_modifiers=["maple cookie"],
        recipe_context=list(base_recipe_map.keys()),
    )

    assert set(["Espresso Shot", "Whole Milk"]).issubset(result.keys())
    assert result["Maple Syrup"]["qty"] == Decimal("1.5")
    assert result["Vanilla Bean"]["qty"] == Decimal("0.5")
    assert log["behavior"] == "expand_baristas_choice"
    assert log["source_recipe"] == "Maple Cookie Latte"


<<<<<<< HEAD
=======
@pytest.mark.django_db
def test_baristas_choice_modifier_expands_recipe(ingredient_types):
    espresso = Ingredient.objects.create(name="Espresso Shot", type=ingredient_types["COFFEE"])
    milk = Ingredient.objects.create(name="Whole Milk", type=ingredient_types["MILK"])
    maple_syrup = Ingredient.objects.create(name="Maple Syrup", type=ingredient_types["FLAVOR"])
    vanilla = Ingredient.objects.create(name="Vanilla Bean", type=ingredient_types["FLAVOR"])

    baristas_choice = Category.objects.create(name="Barista's Choice")
    maple_recipe = Product.objects.create(name="Maple Cookie Latte", sku="maple-cookie")
    maple_recipe.categories.add(baristas_choice)
    RecipeItem.objects.create(product=maple_recipe, ingredient=maple_syrup, quantity=Decimal("1.5"))
    RecipeItem.objects.create(product=maple_recipe, ingredient=vanilla, quantity=Decimal("0.5"))

    base_recipe_map = {
        "Espresso Shot": {"qty": Decimal("2.0"), "type": "COFFEE"},
        "Whole Milk": {"qty": Decimal("8.0"), "type": "MILK"},
    }

    result, log = handle_extras(
        "Maple Cookie",
        base_recipe_map,
        normalized_modifiers=["maple cookie"],
        recipe_context=list(base_recipe_map.keys()),
    )

    assert set(["Espresso Shot", "Whole Milk"]).issubset(result.keys())
    assert result["Maple Syrup"]["qty"] == Decimal("1.5")
    assert result["Vanilla Bean"]["qty"] == Decimal("0.5")
    assert log["behavior"] == "expand_baristas_choice"
    assert log["source_recipe"] == "Maple Cookie Latte"

>>>>>>> edffbaf6
@pytest.mark.django_db
def test_handle_extras_with_invalid_json(ingredient_types):
    milk = Ingredient.objects.create(name="Whole Milk", type=ingredient_types["MILK"])
    RecipeModifier.objects.create(
        name="Bad Modifier",
        type="MILK",
        behavior=ModifierBehavior.SCALE,
        ingredient=milk,
        base_quantity=1,
        unit="oz",
        # intentionally invalid field type
        target_selector="not a json object",
    )

    recipe_map = {"Whole Milk": {"qty": Decimal("8.0"), "type": "MILK"}}
    try:
        result, log = handle_extras("Bad Modifier", recipe_map, [])
    except Exception as e:
        print("⚠️ handle_extras raised an exception:", e)
        result, log = {}, {}

    # Should not crash and should always return a dict + changelog
    assert isinstance(result, dict)
    assert isinstance(log, dict)<|MERGE_RESOLUTION|>--- conflicted
+++ resolved
@@ -248,8 +248,6 @@
     assert log["source_recipe"] == "Maple Cookie Latte"
 
 
-<<<<<<< HEAD
-=======
 @pytest.mark.django_db
 def test_baristas_choice_modifier_expands_recipe(ingredient_types):
     espresso = Ingredient.objects.create(name="Espresso Shot", type=ingredient_types["COFFEE"])
@@ -281,7 +279,6 @@
     assert log["behavior"] == "expand_baristas_choice"
     assert log["source_recipe"] == "Maple Cookie Latte"
 
->>>>>>> edffbaf6
 @pytest.mark.django_db
 def test_handle_extras_with_invalid_json(ingredient_types):
     milk = Ingredient.objects.create(name="Whole Milk", type=ingredient_types["MILK"])
